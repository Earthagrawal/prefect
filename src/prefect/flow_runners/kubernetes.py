import copy
import enum
import warnings
from contextlib import contextmanager
from types import ModuleType
from typing import TYPE_CHECKING, Any, Dict, Generator, List, Optional, Union

import yaml
from anyio.abc import TaskStatus
from jsonpatch import JsonPatch
from pydantic import Field, PrivateAttr, validator
from slugify import slugify
from typing_extensions import Literal

<<<<<<< HEAD
from prefect.blocks.kubernetes import KubernetesClusterConfig
from prefect.orion.schemas.core import FlowRun
from prefect.settings import PREFECT_API_URL
from prefect.utilities.asyncio import run_sync_in_worker_thread

if TYPE_CHECKING:
    from kubernetes.client import BatchV1Api, Configuration, CoreV1Api, V1Job, V1Pod

=======
>>>>>>> c72ee4cd
from prefect.flow_runners.base import (
    UniversalFlowRunner,
    base_flow_run_environment,
    get_prefect_image_name,
    register_flow_runner,
)
from prefect.orion.schemas.core import FlowRun
from prefect.settings import PREFECT_API_URL
from prefect.utilities.asyncio import run_sync_in_worker_thread
from prefect.utilities.importtools import lazy_import

# Note that we are attempting to reduce the import time of the library overall, and
# so we are deferring the import of the `kubernetes` module until it is used.  This
# means that all further kubernetes imports (except for the TYPE_CHECKING ones) should
# be done locally in the runtime functions they are needed in.
kubernetes: ModuleType("kubernetes") = lazy_import("kubernetes")

if TYPE_CHECKING:
    from kubernetes.client import BatchV1Api, Configuration, CoreV1Api, V1Job, V1Pod


class KubernetesImagePullPolicy(enum.Enum):
    IF_NOT_PRESENT = "IfNotPresent"
    ALWAYS = "Always"
    NEVER = "Never"


class KubernetesRestartPolicy(enum.Enum):
    ON_FAILURE = "OnFailure"
    NEVER = "Never"


KubernetesManifest = Dict[str, Any]


@register_flow_runner
class KubernetesFlowRunner(UniversalFlowRunner):
    """
    Executes flow runs in a Kubernetes job.

    Requires a Kubernetes cluster to be connectable.

    Attributes:
        image: An optional string specifying the tag of a Docker image to use for the job.
        namespace: An optional string signifying the Kubernetes namespace to use.
        service_account_name: An optional string specifying which Kubernetes service account to use.
        labels: An optional dictionary of labels to add to the job.
        image_pull_policy: The Kubernetes image pull policy to use for job containers.
        restart_policy: The Kubernetes restart policy to use for jobs.
        job: The base manifest for the Kubernetes Job.
        customizations: A list of JSON 6902 patches to apply to the base Job manifest.
        job_watch_timeout_seconds: Number of seconds to watch for job creation before timing out (default 5).
        pod_watch_timeout_seconds: Number of seconds to watch for pod creation before timing out (default 5).
        stream_output: If set, stream output from the container to local standard output.
    """

    typename: Literal["kubernetes"] = "kubernetes"

    # shortcuts for the most common user-serviceable settings
    image: str = Field(default_factory=get_prefect_image_name)
    namespace: str = "default"
    service_account_name: str = None
    labels: Dict[str, str] = Field(default_factory=dict)
    image_pull_policy: Optional[KubernetesImagePullPolicy] = None

    # deprecated: remove in 2.0b8
    restart_policy: KubernetesRestartPolicy = None

    # settings allowing full customization of the Job
    job: KubernetesManifest = Field(
        default_factory=lambda: KubernetesFlowRunner.base_job_manifest()
    )
    customizations: JsonPatch = Field(default_factory=lambda: JsonPatch([]))

    # controls the behavior of the FlowRunner
    job_watch_timeout_seconds: int = 5
    pod_watch_timeout_seconds: int = 60
    stream_output: bool = True
    cluster_config: KubernetesClusterConfig = None

    _client: "CoreV1Api" = PrivateAttr(None)
    _batch_client: "BatchV1Api" = PrivateAttr(None)
    _k8s_config: "Configuration" = PrivateAttr(None)

    class Config:
        arbitrary_types_allowed = True

        json_encoders = {JsonPatch: lambda p: p.patch}

    def dict(self, *args, **kwargs) -> Dict:
        d = super().dict(*args, **kwargs)
        d["customizations"] = self.customizations.patch
        return d

    @validator("job")
    def ensure_job_includes_all_required_components(cls, value: KubernetesManifest):
        patch = JsonPatch.from_diff(value, cls.base_job_manifest())
        missing_paths = sorted([op["path"] for op in patch if op["op"] == "add"])
        if missing_paths:
            raise ValueError(
                "Job is missing required attributes at the following paths: "
                f"{', '.join(missing_paths)}"
            )
        return value

    @validator("job")
    def ensure_job_has_compatible_values(cls, value: KubernetesManifest):
        patch = JsonPatch.from_diff(value, cls.base_job_manifest())
        incompatible = sorted(
            [
                f"{op['path']} must have value {op['value']!r}"
                for op in patch
                if op["op"] == "replace"
            ]
        )
        if incompatible:
            raise ValueError(
                "Job has incompatble values for the following attributes: "
                f"{', '.join(incompatible)}"
            )
        return value

    @validator("customizations", pre=True)
    def cast_customizations_to_a_json_patch(
        cls, value: Union[List[Dict], JsonPatch]
    ) -> JsonPatch:
        if isinstance(value, list):
            return JsonPatch(value)
        return value

    @validator("restart_policy")
    def deprecate_restart_policy(
        cls, value: Optional[KubernetesRestartPolicy]
    ) -> Optional[KubernetesRestartPolicy]:
        if value is not None:
            warnings.warn(
                "KubernetesFlowRunner.restart_policy is deprecated.  Prefect will "
                "always override it to Never. This option will be removed in 2.0b8.",
                DeprecationWarning,
            )
        return None

    async def submit_flow_run(
        self,
        flow_run: FlowRun,
        task_status: TaskStatus,
    ) -> Optional[bool]:
        self.logger.info("RUNNING")

        # Throw an error immediately if the flow run won't be able to contact the API
        self._assert_orion_settings_are_compatible()

<<<<<<< HEAD
        # if a k8s cluster block is provided to the flow runner, use that
        if self.cluster_config:
            self.cluster_config.activate()
        else:
            # If no block specified, try to load Kubernetes configuration within a cluster. If that doesn't
            # work, try to load the configuration from the local environment, allowing
            # any further ConfigExceptions to bubble up.

            # Python won't let us use self._k8s.config.ConfigException, it seems
            assert self._k8s is not None
            from kubernetes.config import ConfigException

            try:
                self._k8s.config.incluster_config.load_incluster_config()
            except ConfigException:
                self._k8s.config.load_kube_config()
=======
        from kubernetes.config import ConfigException

        # Try to load Kubernetes configuration within a cluster first. If that doesn't
        # work, try to load the configuration from the local environment, allowing
        # any further ConfigExceptions to bubble up.
        try:
            kubernetes.config.incluster_config.load_incluster_config()
        except ConfigException:
            kubernetes.config.load_kube_config()
>>>>>>> c72ee4cd

        manifest = self.build_job(flow_run)
        job_name = await run_sync_in_worker_thread(self._create_job, flow_run, manifest)

        # Mark as started
        task_status.started()

        # Monitor the job
        return await run_sync_in_worker_thread(self._watch_job, job_name)

<<<<<<< HEAD
    @property
    def _k8s(self) -> ModuleType("kubernetes"):
        """
        Delayed import of `kubernetes` allowing configuration of the flow runner without
        the extra installed and improves `prefect` import times.
        """
        try:
            import kubernetes
        except ImportError as exc:
            raise RuntimeError(
                "Using the `KubernetesFlowRunner` requires `kubernetes` to be "
                "installed."
            ) from exc

        return kubernetes

=======
>>>>>>> c72ee4cd
    @contextmanager
    def get_batch_client(self) -> Generator["BatchV1Api", None, None]:
        with self._k8s.client.ApiClient() as client:
            try:
                yield self._k8s.client.BatchV1Api(api_client=client)
            finally:
                client.rest_client.pool_manager.clear()

    @contextmanager
    def get_client(self) -> Generator["CoreV1Api", None, None]:
        with self._k8s.client.ApiClient() as client:
            try:
                yield self._k8s.client.CoreV1Api(api_client=client)
            finally:
                client.rest_client.pool_manager.clear()

    def _assert_orion_settings_are_compatible(self):
        """See note in DockerFlowRunner."""
        api_url = self.env.get("PREFECT_API_URL", PREFECT_API_URL.value())

        if not api_url:
            raise RuntimeError(
                "The Kubernetes flow runner cannot be used with an ephemeral server. "
                "Provide `PREFECT_API_URL` to connect to an Orion server."
            )

    def _get_job(self, job_id: str) -> Optional["V1Job"]:
        with self.get_batch_client() as batch_client:
            try:
                job = batch_client.read_namespaced_job(job_id, self.namespace)
            except kubernetes.ApiException:
                self.logger.error(
                    f"Flow run job {job_id!r} was removed.", exc_info=True
                )
                return None
            return job

    def _get_job_pod(self, job_name: str) -> "V1Pod":
        """Get the first running pod for a job."""

        # Wait until we find a running pod for the job
        watch = kubernetes.watch.Watch()
        self.logger.info(f"Starting watch for pod to start. Job: {job_name}")
        with self.get_client() as client:
            for event in watch.stream(
                func=client.list_namespaced_pod,
                namespace=self.namespace,
                label_selector=f"job-name={job_name}",
                timeout_seconds=self.pod_watch_timeout_seconds,
            ):
                if event["object"].status.phase == "Running":
                    watch.stop()
                    return event["object"]
        self.logger.error(f"Pod never started. Job: {job_name}")

    def _watch_job(self, job_name: str) -> bool:
        job = self._get_job(job_name)
        if not job:
            return False

        self.logger.info(
            f"Flow run job {job.metadata.name!r} has status {job.status!r}"
        )

        pod = self._get_job_pod(job_name)
        if not pod:
            return False

        if self.stream_output:
            with self.get_client() as client:
                logs = client.read_namespaced_pod_log(
                    pod.metadata.name,
                    self.namespace,
                    follow=True,
                    _preload_content=False,
                )
                for log in logs.stream():
                    print(log.decode().rstrip())

        # Wait for job to complete
        self.logger.info(f"Starting watch for job completion: {job_name}")
        watch = kubernetes.watch.Watch()
        with self.get_batch_client() as batch_client:
            for event in watch.stream(
                func=batch_client.list_namespaced_job,
                field_selector=f"metadata.name={job_name}",
                namespace=self.namespace,
                timeout_seconds=self.job_watch_timeout_seconds,
            ):
                if event["object"].status.completion_time:
                    watch.stop()
                    break
            else:
                self.logger.error(f"Job {job_name!r} never completed.")
                return False

        with self.get_client() as client:
            pod_status = client.read_namespaced_pod_status(
                namespace=self.namespace, name=pod.metadata.name
            )
        return pod_status.status.container_statuses[0].state.terminated.exit_code == 0

    def _create_job(self, flow_run: FlowRun, job_manifest: KubernetesManifest) -> str:
        """Given a FlowRun and Kubernetes Job Manifest, create the Job on the configured
        Kubernetes cluster and return its name."""
        self.logger.info("Flow run %s has job manifest = %r", flow_run.id, job_manifest)
        with self.get_batch_client() as batch_client:
            job = batch_client.create_namespaced_job(self.namespace, job_manifest)
        return job.metadata.name

    def build_job(self, flow_run: FlowRun) -> KubernetesManifest:
        """Builds the Kubernetes Job Manifest to execute the given FlowRun"""
        job_manifest = copy.copy(self.job)

        # First, apply Prefect's customizations to build up the job
        job_manifest = self._environment_variables().apply(job_manifest)
        job_manifest = self._job_identification(flow_run).apply(job_manifest)
        job_manifest = self._job_orchestration(flow_run).apply(job_manifest)

        # Then, apply user-provided customizations last, so that power users have
        # full control and the appopriate "steam valve" to make Jobs work well in their
        # environment
        job_manifest = self._shortcut_customizations().apply(job_manifest)
        job_manifest = self.customizations.apply(job_manifest)

        return job_manifest

    async def preview(self, flow_run: FlowRun) -> str:
        """
        Produce a textual preview of the given FlowRun.

        For the KubernetesFlowRunner, this produces a serialized YAML representation
        of the Job that would be sent to Kubernetes.

        Args:
            flow_run: The flow run

        Returns:
            A YAML string
        """
        return yaml.dump(self.build_job(flow_run))

    def _slugify_flow_run_name(self, flow_run: FlowRun) -> str:
        """
        Slugify a flow run name for use as a Kubernetes label or name.

        Keeps only alphanumeric characters and dashes, and caps the length
        of the slug at 45 chars.

        The 45 character length allows room for the k8s utility
        "generateName" to generate a unique name from the slug while
        keeping the total length of a name below 63 characters, which is
        the limit for e.g. label names that follow RFC 1123 (hostnames) and
        RFC 1035 (domain names).

        Args:
            flow_run: The flow run

        Returns:
            the slugified flow name
        """
        slug = slugify(
            flow_run.name,
            max_length=45,  # Leave enough space for generateName
            regex_pattern=r"[^a-zA-Z0-9-]+",
        )
        if not slug:
            return str(flow_run.id)
        return slug

    @classmethod
    def base_job_manifest(cls) -> KubernetesManifest:
        """Produces the bare minimum allowed Job manifest"""
        return {
            "apiVersion": "batch/v1",
            "kind": "Job",
            "metadata": {"labels": {}},
            "spec": {
                "template": {
                    "spec": {
                        "containers": [
                            {
                                "name": "prefect-job",
                                "env": [],
                            }
                        ]
                    }
                }
            },
        }

    # Note that we're using the yaml package to load both YAML and JSON files below.
    # This works because YAML is a strict superset of JSON:
    #
    #   > The YAML 1.23 specification was published in 2009. Its primary focus was
    #   > making YAML a strict superset of JSON. It also removed many of the problematic
    #   > implicit typing recommendations.
    #
    #   https://yaml.org/spec/1.2.2/#12-yaml-history

    @classmethod
    def job_from_file(cls, filename: str) -> KubernetesManifest:
        """Load a Kubernetes Job manifest from a YAML or JSON file."""
        with open(filename, "r", encoding="utf-8") as f:
            return yaml.load(f, yaml.SafeLoader)

    @classmethod
    def customize_from_file(cls, filename: str) -> JsonPatch:
        """Load an RFC 6902 JSON patch from a YAML or JSON file."""
        with open(filename, "r", encoding="utf-8") as f:
            return JsonPatch(yaml.load(f, yaml.SafeLoader))

    def _shortcut_customizations(self) -> JsonPatch:
        """Produces the JSON 6902 patch for the most commonly used customizations, like
        image and namespace, which we offer as top-level parameters (with sensible
        default values)"""
        shortcuts = [
            {
                "op": "add",
                "path": "/metadata/namespace",
                "value": self.namespace,
            },
            {
                "op": "add",
                "path": "/spec/template/spec/containers/0/image",
                "value": self.image,
            },
        ]

        shortcuts += [
            {
                "op": "add",
                "path": f"/metadata/labels/{key}",
                "value": value,
            }
            for key, value in self.labels.items()
        ]

        if self.image_pull_policy:
            shortcuts.append(
                {
                    "op": "add",
                    "path": "/spec/template/spec/containers/0/imagePullPolicy",
                    "value": self.image_pull_policy.value,
                }
            )

        if self.service_account_name:
            shortcuts.append(
                {
                    "op": "add",
                    "path": "/spec/template/spec/serviceAccountName",
                    "value": self.service_account_name,
                }
            )

        return JsonPatch(shortcuts)

    def _environment_variables(self) -> JsonPatch:
        """Produces the JSON 6902 patch to inject the current Prefect configuration as
        environment variables"""
        # Also consider any environment variables that the user wishes to inject
        # via the customizations patches
        variables = {**base_flow_run_environment(), **self.env}
        return JsonPatch(
            [
                {
                    "op": "add",
                    "path": "/spec/template/spec/containers/0/env/-",
                    "value": {"name": key, "value": value},
                }
                for key, value in variables.items()
            ]
        )

    def _job_identification(self, flow_run: FlowRun) -> JsonPatch:
        """Produces the JSON 6902 patch for identifying attributes and labels
        for Prefect Kubernetes Jobs"""
        return JsonPatch(
            [
                {
                    "op": "add",
                    "path": "/metadata/labels/prefect.io~1flow-run-id",
                    "value": str(flow_run.id),
                },
                {
                    "op": "add",
                    "path": "/metadata/labels/prefect.io~1flow-run-name",
                    "value": self._slugify_flow_run_name(flow_run),
                },
                {
                    "op": "add",
                    "path": "/metadata/generateName",
                    "value": self._slugify_flow_run_name(flow_run),
                },
            ]
        )

    def _job_orchestration(self, flow_run: FlowRun) -> JsonPatch:
        """Produces the JSON 6902 patch controlling how the Flow Run Job will use
        Kubernetes orchestration features"""
        return JsonPatch(
            [
                {
                    "op": "add",
                    "path": "/spec/template/spec/parallelism",
                    "value": 1,
                },
                {
                    "op": "add",
                    "path": "/spec/template/spec/completions",
                    "value": 1,
                },
                {
                    "op": "add",
                    "path": "/spec/template/spec/restartPolicy",
                    "value": "Never",
                },
                {
                    "op": "add",
                    "path": "/spec/template/spec/containers/0/command",
                    "value": [
                        "python",
                        "-m",
                        "prefect.engine",
                        f"{flow_run.id}",
                    ],
                },
            ]
        )<|MERGE_RESOLUTION|>--- conflicted
+++ resolved
@@ -12,7 +12,6 @@
 from slugify import slugify
 from typing_extensions import Literal
 
-<<<<<<< HEAD
 from prefect.blocks.kubernetes import KubernetesClusterConfig
 from prefect.orion.schemas.core import FlowRun
 from prefect.settings import PREFECT_API_URL
@@ -21,8 +20,6 @@
 if TYPE_CHECKING:
     from kubernetes.client import BatchV1Api, Configuration, CoreV1Api, V1Job, V1Pod
 
-=======
->>>>>>> c72ee4cd
 from prefect.flow_runners.base import (
     UniversalFlowRunner,
     base_flow_run_environment,
@@ -175,7 +172,6 @@
         # Throw an error immediately if the flow run won't be able to contact the API
         self._assert_orion_settings_are_compatible()
 
-<<<<<<< HEAD
         # if a k8s cluster block is provided to the flow runner, use that
         if self.cluster_config:
             self.cluster_config.activate()
@@ -183,26 +179,12 @@
             # If no block specified, try to load Kubernetes configuration within a cluster. If that doesn't
             # work, try to load the configuration from the local environment, allowing
             # any further ConfigExceptions to bubble up.
-
-            # Python won't let us use self._k8s.config.ConfigException, it seems
-            assert self._k8s is not None
             from kubernetes.config import ConfigException
 
             try:
-                self._k8s.config.incluster_config.load_incluster_config()
+                kubernetes.config.incluster_config.load_incluster_config()
             except ConfigException:
-                self._k8s.config.load_kube_config()
-=======
-        from kubernetes.config import ConfigException
-
-        # Try to load Kubernetes configuration within a cluster first. If that doesn't
-        # work, try to load the configuration from the local environment, allowing
-        # any further ConfigExceptions to bubble up.
-        try:
-            kubernetes.config.incluster_config.load_incluster_config()
-        except ConfigException:
-            kubernetes.config.load_kube_config()
->>>>>>> c72ee4cd
+                kubernetes.config.load_kube_config()
 
         manifest = self.build_job(flow_run)
         job_name = await run_sync_in_worker_thread(self._create_job, flow_run, manifest)
@@ -213,25 +195,6 @@
         # Monitor the job
         return await run_sync_in_worker_thread(self._watch_job, job_name)
 
-<<<<<<< HEAD
-    @property
-    def _k8s(self) -> ModuleType("kubernetes"):
-        """
-        Delayed import of `kubernetes` allowing configuration of the flow runner without
-        the extra installed and improves `prefect` import times.
-        """
-        try:
-            import kubernetes
-        except ImportError as exc:
-            raise RuntimeError(
-                "Using the `KubernetesFlowRunner` requires `kubernetes` to be "
-                "installed."
-            ) from exc
-
-        return kubernetes
-
-=======
->>>>>>> c72ee4cd
     @contextmanager
     def get_batch_client(self) -> Generator["BatchV1Api", None, None]:
         with self._k8s.client.ApiClient() as client:
