--- conflicted
+++ resolved
@@ -1,18 +1,10 @@
-<<<<<<< HEAD
 import json
-import uuid
 from typing import List
-from pydantic import Field, BaseModel
-=======
-import datetime
-import json
-from enum import auto
-from typing import Any, Dict, List, Union
 from uuid import UUID
 
-from pydantic import BaseModel, Field, validator
+from pydantic import BaseModel, Field
+
 from prefect.orion.utilities.functions import ParameterSchema
->>>>>>> ba81d450
 
 
 class PrefectBaseModel(BaseModel):
