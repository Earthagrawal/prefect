--- conflicted
+++ resolved
@@ -1,19 +1,16 @@
 import inspect
 import time
 from functools import update_wrapper
-<<<<<<< HEAD
 from typing import Any, Callable, Dict, Iterable, Tuple, Optional, TYPE_CHECKING
 from uuid import UUID
 
 from prefect.utilities.hashing import stable_hash, to_qualified_name, hash_objects
 from prefect.futures import PrefectFuture, resolve_futures
-=======
 from typing import Any, Callable, Dict, Iterable, Tuple, Union
 from uuid import UUID
 
 import pendulum
 
->>>>>>> 9ec66f28
 from prefect.client import OrionClient
 from prefect.futures import PrefectFuture
 from prefect.orion.schemas.responses import SetStateStatus
@@ -62,14 +59,11 @@
         fn: Callable = None,
         description: str = None,
         tags: Iterable[str] = None,
-<<<<<<< HEAD
         cache_key_fn: Callable[
             ["TaskRunContext", Dict[str, Any]], Optional[str]
         ] = auto_memoize,
-=======
         retries: int = 0,
         retry_delay_seconds: Union[float, int] = 0,
->>>>>>> 9ec66f28
     ):
         if not fn:
             raise TypeError("__init__() missing 1 required argument: 'fn'")
@@ -129,30 +123,6 @@
         #       It should send back a `Completed` state with cached data if the key is
         #       a cache hit
 
-<<<<<<< HEAD
-        client.set_task_run_state(task_run_id, State(type=StateType.RUNNING))
-
-        try:
-            with context:
-                result = self.fn(*call_args, **call_kwargs)
-        except Exception as exc:
-            state = State(
-                type=StateType.FAILED,
-                message="Task run encountered an exception.",
-                data=exc,
-            )
-        else:
-            state = State(
-                type=StateType.COMPLETED,
-                message="Task run completed.",
-                data=result,
-            )
-
-        client.set_task_run_state(
-            task_run_id,
-            state=state,
-        )
-=======
         # Transition from `PENDING` -> `RUNNING`
         state = propose_state(client, task_run_id, State(type=StateType.RUNNING))
 
@@ -193,7 +163,6 @@
                 state = propose_state(
                     client, task_run_id, State(type=StateType.RUNNING)
                 )
->>>>>>> 9ec66f28
 
         return state
 
