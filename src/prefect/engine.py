"""
Client-side execution of flows and tasks
"""
from contextlib import contextmanager, nullcontext
from functools import partial
from typing import Any, Awaitable, Dict, TypeVar, Union, overload, Set
from uuid import UUID

import pendulum
import anyio
from anyio import start_blocking_portal
from anyio.abc import BlockingPortal
from anyio.from_thread import BlockingPortal
from pydantic import validate_arguments

from prefect.client import OrionClient, inject_client
from prefect.context import FlowRunContext, TaskRunContext, TagsContext
from prefect.deployments import load_flow_from_deployment
from prefect.executors import BaseExecutor
from prefect.flows import Flow
from prefect.futures import PrefectFuture, future_to_state, resolve_futures
from prefect.orion.schemas.data import DataDocument
from prefect.orion.schemas.states import (
    Completed,
    Failed,
    Pending,
    Running,
    State,
    StateDetails,
    StateType,
)
from prefect.orion.states import StateSet, is_state, is_state_iterable
from prefect.tasks import Task
from prefect.utilities.asyncio import (
    run_async_from_worker_thread,
    run_sync_in_worker_thread,
    sync_compatible,
)
from prefect.utilities.callables import call_with_parameters
from prefect.utilities.collections import ensure_iterable
from prefect.serializers import resolve_datadoc

R = TypeVar("R")


def enter_flow_run_engine_from_flow_call(
    flow: Flow, parameters: Dict[str, Any]
) -> Union[State, Awaitable[State]]:
    """
    Sync entrypoint for flow calls

    This function does the heavy lifting of ensuring we can get into an async context
    for flow run execution with minimal overhead.
    """
    if TaskRunContext.get():
        raise RuntimeError(
            "Flows cannot be called from within tasks. Did you mean to call this "
            "flow in a flow?"
        )

    parent_flow_run_context = FlowRunContext.get()
    is_subflow_run = parent_flow_run_context is not None

    begin_run = partial(
        create_and_begin_subflow_run if is_subflow_run else create_then_begin_flow_run,
        flow=flow,
        parameters=parameters,
    )

    # Async flow run
    if flow.isasync:
        return begin_run()  # Return a coroutine for the user to await

    # Sync flow run
    if not is_subflow_run:
        with start_blocking_portal() as portal:
            return portal.call(begin_run)

    # Sync subflow run
    if not parent_flow_run_context.flow.isasync:
        return run_async_from_worker_thread(begin_run)
    else:
        return parent_flow_run_context.sync_portal.call(begin_run)


def enter_flow_run_engine_from_subprocess(flow_run_id: UUID) -> State:
    """
    Sync entrypoint for flow runs that have been submitted for execution by an agent

    Differs from `enter_flow_run_engine_from_flow_call` in that we have a flow run id
    but not a flow object. The flow must be retrieved before execution can begin.
    Additionally, this assumes that the caller is always in a context without an event
    loop as this should be called from a fresh process.
    """
    return anyio.run(retrieve_flow_then_begin_flow_run, flow_run_id)


@inject_client
async def create_then_begin_flow_run(
    flow: Flow, parameters: Dict[str, Any], client: OrionClient
) -> State:
    """
    Async entrypoint for flow calls

    Creates the flow run in the backend then enters the main flow rum engine
    """
    flow_run_id = await client.create_flow_run(
        flow,
        parameters=parameters,
        state=Pending(),
        tags=TagsContext.get().current_tags,
    )
    return await begin_flow_run(
        flow=flow, parameters=parameters, flow_run_id=flow_run_id, client=client
    )


@inject_client
async def retrieve_flow_then_begin_flow_run(
    flow_run_id: UUID, client: OrionClient
) -> State:
    """
    Async entrypoint for flow runs that have been submitted for execution by an agent

    - Retrieves the deployment information
    - Loads the flow object using deployment information
    - Updates the flow run version
    """
    flow_run = await client.read_flow_run(flow_run_id)
    deployment = await client.read_deployment(flow_run.deployment_id)
    flow = await load_flow_from_deployment(deployment, client=client)

    await client.update_flow_run(
        flow_run_id=flow_run_id,
        flow_version=flow.version,
        parameters=flow_run.parameters,
    )
    await client.propose_state(Pending(), flow_run_id=flow_run_id)

    return await begin_flow_run(
        flow=flow,
        parameters=flow_run.parameters,
        flow_run_id=flow_run_id,
        client=client,
    )


async def begin_flow_run(
    flow_run_id: UUID,
    flow: Flow,
    parameters: Dict[str, Any],
    client: OrionClient,
) -> State:
    """
    Begins execution of a flow run; blocks until completion of the flow run

    - Starts an executor
    - Orchestrates the flow run (runs the user-function and generates tasks)
    - Waits for tasks to complete / shutsdown the executor
    - Sets a terminal state for the flow run

    Returns the terminal state
    """
    # If the flow is async, we need to provide a portal so sync tasks can run
    portal_context = start_blocking_portal() if flow.isasync else nullcontext()

    with flow.executor.start(flow_run_id=flow_run_id, orion_client=client) as executor:
        with portal_context as sync_portal:
            terminal_state = await orchestrate_flow_run(
                flow,
                flow_run_id=flow_run_id,
                parameters=parameters,
                executor=executor,
                client=client,
                sync_portal=sync_portal,
            )

    # Update the flow to the terminal state _after_ the executor has shut down
    await client.propose_state(
        state=terminal_state,
        flow_run_id=flow_run_id,
    )

    return terminal_state


@inject_client
async def create_and_begin_subflow_run(
    flow: Flow,
    parameters: Dict[str, Any],
    client: OrionClient,
) -> State:
    """
    Async entrypoint for flows calls within a flow run

    Subflows differ from parent flows in that they
    - Use the existing parent flow executor
    - Create a dummy task for representation in the parent flow

    Returns the terminal state
    """
    parent_flow_run_context = FlowRunContext.get()

    # Generate a task in the parent flow run to represent the result of the subflow run
    parent_task_run_id = await client.create_task_run(
        task=Task(name=flow.name, fn=lambda _: ...),
        flow_run_id=parent_flow_run_context.flow_run_id,
    )

    flow_run_id = await client.create_flow_run(
        flow,
        parameters=parameters,
        parent_task_run_id=parent_task_run_id,
        state=Pending(),
        tags=TagsContext.get().current_tags,
    )

    terminal_state = await orchestrate_flow_run(
        flow,
        flow_run_id=flow_run_id,
        parameters=parameters,
        executor=parent_flow_run_context.executor,
        client=client,
        sync_portal=parent_flow_run_context.sync_portal,
    )

    if terminal_state.is_completed():
        # Since a subflow run does not wait for all of its futures before exiting, we
        # wait for any returned futures to complete before setting the final state
        # of the flow
        terminal_state.data = await resolve_futures(terminal_state.data)

    # Update the flow to the terminal state _after_ the executor has shut down
    await client.propose_state(
        state=terminal_state,
        flow_run_id=flow_run_id,
    )

    return terminal_state


@inject_client
async def orchestrate_flow_run(
    flow: Flow,
    flow_run_id: UUID,
    parameters: Dict[str, Any],
    executor: BaseExecutor,
    client: OrionClient,
    sync_portal: BlockingPortal,
) -> State:
    """
    TODO: Implement state orchestation logic using return values from the API
    """
    await client.propose_state(Running(), flow_run_id=flow_run_id)

    try:
        with FlowRunContext(
            flow_run_id=flow_run_id,
            flow=flow,
            client=client,
            executor=executor,
            sync_portal=sync_portal,
        ):
            # Validate the parameters before the call; raises an exception if invalid
            if flow.should_validate_parameters:
                parameters = flow.validate_parameters(parameters)

            flow_call = partial(call_with_parameters, flow.fn, parameters)
            if flow.isasync:
                result = await flow_call()
            else:
                result = await run_sync_in_worker_thread(flow_call)

    except Exception as exc:
        state = Failed(
            message="Flow run encountered an exception.",
            data=DataDocument.encode("cloudpickle", exc),
        )
    else:
        state = await user_return_value_to_state(result, serializer="cloudpickle")

    return state


def enter_task_run_engine(
    task: Task, parameters: Dict[str, Any]
) -> Union[PrefectFuture, Awaitable[PrefectFuture]]:
    flow_run_context = FlowRunContext.get()
    if not flow_run_context:
        raise RuntimeError("Tasks cannot be called outside of a flow.")

    if TaskRunContext.get():
        raise RuntimeError(
            "Tasks cannot be called from within tasks. Did you mean to call this "
            "task in a flow?"
        )

    # Provide a helpful error if there is a async task in a sync flow; this would not
    # error normally since it would just be an unawaited coroutine
    if task.isasync and not flow_run_context.flow.isasync:
        raise RuntimeError(
            f"Your task is async, but your flow is synchronous. Async tasks may "
            "only be called from async flows."
        )

    begin_run = partial(
        begin_task_run,
        task=task,
        flow_run_context=flow_run_context,
        parameters=parameters,
    )

    # Async task run
    if task.isasync:
        return begin_run()  # Return a coroutine for the user to await

    # Sync task run in sync flow run
    if not flow_run_context.flow.isasync:
        return run_async_from_worker_thread(begin_run)

    # Sync task run in async flow run
    else:
        # Call out to the sync portal since we are not in a worker thread
        return flow_run_context.sync_portal.call(begin_run)


async def begin_task_run(
    task: Task, flow_run_context: FlowRunContext, parameters: Dict[str, Any]
) -> PrefectFuture:
    """
    Async entrypoint for task calls

    Tasks must be called within a flow. When tasks are called, they create a task run
    and submit orchestration of the run to the flow run's executor. The executor returns
    a future that is returned immediately.
    """
    task_run_id = await flow_run_context.client.create_task_run(
        task=task,
        flow_run_id=flow_run_context.flow_run_id,
        state=Pending(),
        extra_tags=TagsContext.get().current_tags,
    )

    future = await flow_run_context.executor.submit(
        task_run_id,
        orchestrate_task_run,
        task=task,
        task_run_id=task_run_id,
        flow_run_id=flow_run_context.flow_run_id,
        parameters=parameters,
    )

    # Update the dynamic key so future task calls are distinguishable from this task run
    task.update_dynamic_key()

    return future


@inject_client
async def orchestrate_task_run(
    task: Task,
    task_run_id: UUID,
    flow_run_id: UUID,
    parameters: Dict[str, Any],
    client: OrionClient,
) -> State:
    context = TaskRunContext(
        task_run_id=task_run_id,
        flow_run_id=flow_run_id,
        task=task,
        client=client,
    )

    cache_key = task.cache_key_fn(context, parameters) if task.cache_key_fn else None

    # Transition from `PENDING` -> `RUNNING`
    state = await client.propose_state(
        Running(state_details=StateDetails(cache_key=cache_key)),
        task_run_id=task_run_id,
    )

    # Only run the task if we enter a `RUNNING` state
    while state.is_running():

        try:
            with TaskRunContext(
                task_run_id=task_run_id,
                flow_run_id=flow_run_id,
                task=task,
                client=client,
            ):
                result = call_with_parameters(task.fn, parameters)
                if task.isasync:
                    result = await result
        except Exception as exc:
            terminal_state = Failed(
                message="Task run encountered an exception.",
                data=DataDocument.encode("cloudpickle", exc),
            )
        else:
            terminal_state = await user_return_value_to_state(
                result, serializer="cloudpickle"
            )

            # for COMPLETED tasks, add the cache key and expiration
            if terminal_state.is_completed():
                terminal_state.state_details.cache_expiration = (
                    (pendulum.now("utc") + task.cache_expiration)
                    if task.cache_expiration
                    else None
                )
                terminal_state.state_details.cache_key = cache_key

        state = await client.propose_state(terminal_state, task_run_id=task_run_id)

        if not state.is_final():
            # Attempt to enter a running state again
            state = await client.propose_state(Running(), task_run_id=task_run_id)

    return state


async def user_return_value_to_state(
    result: Any, serializer: str = "cloudpickle"
) -> State:
    """
    Given a return value from a user-function, create a `State` the run should
    be placed in.

    - If data is returned, we create a 'COMPLETED' state with the data
    - If a single state is returned and is not wrapped in a future, we use that state
    - If an iterable of states are returned, we apply the aggregate rule
    - If a future or iterable of futures is returned, we resolve it into states then
        apply the aggregate rule

    The aggregate rule says that given multiple states we will determine the final state
    such that:

    - If any states are not COMPLETED the final state is FAILED
    - If all of the states are COMPLETED the final state is COMPLETED
    - The states will be placed in the final state `data` attribute

    The aggregate rule is applied to _single_ futures to distinguish from returning a
    _single_ state. This prevents a flow from assuming the state of a single returned
    task future.
    """

    # States returned directly are respected without applying a rule
    if is_state(result):
        return result

    # Ensure any futures are resolved
    result = await resolve_futures(result, resolve_fn=future_to_state)

    # If we resolved a task future or futures into states, we will determine a new state
    # from their aggregate
    if is_state(result) or is_state_iterable(result):
        states = StateSet(ensure_iterable(result))

        # Determine the new state type
        new_state_type = (
            StateType.COMPLETED if states.all_completed() else StateType.FAILED
        )

        # Generate a nice message for the aggregate
        if states.all_completed():
            message = "All states completed."
        elif states.any_failed():
            message = f"{states.fail_count}/{states.total_count} states failed."
        elif not states.all_final():
            message = (
                f"{states.not_final_count}/{states.total_count} states are not final."
            )
        else:
            message = "Given states: " + states.counts_message()

        # TODO: We may actually want to set the data to a `StateSet` object and just allow
        #       it to be unpacked into a tuple and such so users can interact with it
        return State(
            type=new_state_type,
            message=message,
            data=DataDocument.encode(serializer, result),
        )

    # Otherwise, they just gave data and this is a completed result
    return Completed(data=DataDocument.encode(serializer, result))


@overload
async def get_result(
    state_or_future: Union[PrefectFuture[R], State[R]], raise_failures: bool = True
) -> R:
    ...


@overload
async def get_result(
    state_or_future: Union[PrefectFuture[R], State[R]], raise_failures: bool = False
) -> Union[R, Exception]:
    ...


@sync_compatible
async def get_result(state_or_future, raise_failures: bool = True):
    if isinstance(state_or_future, PrefectFuture):
        state = await state_or_future.wait()
    elif isinstance(state_or_future, State):
        state = state_or_future
    else:
        raise TypeError(
            f"Unexpected type {type(state_or_future).__name__!r} for `get_result`. "
            "Expected `State` or `PrefectFuture`"
        )

    if state.is_failed() and raise_failures:
        return await raise_failed_state(state)

    return await resolve_datadoc(state.data)


@sync_compatible
async def raise_failed_state(state: State) -> None:
    if not state.is_failed():
        return

    result = await resolve_datadoc(state.data)

    if isinstance(result, BaseException):
        raise result

    elif isinstance(result, State):
        # Raise the failure in the inner state
        await raise_failed_state(result)

    elif is_state_iterable(result):
        # Raise the first failure
        for state in result:
            await raise_failed_state(state)

    else:
        raise TypeError(
            f"Unexpected result for failure state: {result!r} —— "
            f"{type(result).__name__} cannot be resolved into an exception"
        )


<<<<<<< HEAD
if __name__ == "__main__":
    import sys

    state = enter_flow_run_engine_from_subprocess(sys.argv[1])
    print(repr(state))
    print(get_result(state, raise_failures=False))
=======
@contextmanager
def tags(*new_tags: str) -> Set[str]:
    current_tags = TagsContext.get().current_tags
    new_tags = current_tags.union(new_tags)
    with TagsContext(current_tags=new_tags):
        yield new_tags
>>>>>>> fde7f9b2
<|MERGE_RESOLUTION|>--- conflicted
+++ resolved
@@ -544,18 +544,17 @@
         )
 
 
-<<<<<<< HEAD
-if __name__ == "__main__":
-    import sys
-
-    state = enter_flow_run_engine_from_subprocess(sys.argv[1])
-    print(repr(state))
-    print(get_result(state, raise_failures=False))
-=======
 @contextmanager
 def tags(*new_tags: str) -> Set[str]:
     current_tags = TagsContext.get().current_tags
     new_tags = current_tags.union(new_tags)
     with TagsContext(current_tags=new_tags):
         yield new_tags
->>>>>>> fde7f9b2
+
+
+if __name__ == "__main__":
+    import sys
+
+    state = enter_flow_run_engine_from_subprocess(sys.argv[1])
+    print(repr(state))
+    print(get_result(state, raise_failures=False))