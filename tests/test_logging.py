import asyncio
import logging
import queue
import sys
import threading
import time
import uuid
import warnings
from contextlib import nullcontext
from functools import partial
from unittest.mock import ANY, MagicMock

import pendulum
import pytest
from rich.color import Color, ColorType
from rich.console import Console
from rich.highlighter import NullHighlighter, ReprHighlighter
from rich.style import Style

import prefect
import prefect.logging.configuration
import prefect.settings
from prefect import flow, task
from prefect.context import FlowRunContext, TaskRunContext
from prefect.deprecated.data_documents import _retrieve_result
from prefect.exceptions import MissingContextError
from prefect.infrastructure import Process
from prefect.logging.configuration import (
    DEFAULT_LOGGING_SETTINGS_PATH,
    load_logging_config,
    setup_logging,
)
from prefect.logging.handlers import OrionHandler, OrionLogWorker, PrefectConsoleHandler
from prefect.logging.highlighters import PrefectConsoleHighlighter
from prefect.logging.loggers import (
    disable_logger,
    disable_run_logger,
    flow_run_logger,
    get_logger,
    get_run_logger,
    task_run_logger,
)
from prefect.orion.schemas.actions import LogCreate
from prefect.settings import (
    PREFECT_LOGGING_COLORS,
    PREFECT_LOGGING_LEVEL,
    PREFECT_LOGGING_ORION_BATCH_INTERVAL,
    PREFECT_LOGGING_ORION_BATCH_SIZE,
    PREFECT_LOGGING_ORION_ENABLED,
    PREFECT_LOGGING_ORION_MAX_LOG_SIZE,
    PREFECT_LOGGING_SETTINGS_PATH,
    temporary_settings,
)
from prefect.testing.utilities import AsyncMock


@pytest.fixture
def dictConfigMock(monkeypatch):
    mock = MagicMock()
    monkeypatch.setattr("logging.config.dictConfig", mock)
    # Reset the process global since we're testing `setup_logging`
    old = prefect.logging.configuration.PROCESS_LOGGING_CONFIG
    prefect.logging.configuration.PROCESS_LOGGING_CONFIG = None
    yield mock
    prefect.logging.configuration.PROCESS_LOGGING_CONFIG = old


@pytest.fixture
async def logger_test_deployment(orion_client):
    """
    A deployment with a flow that returns information about the given loggers
    """

    @prefect.flow
    def my_flow(loggers=["foo", "bar", "prefect"]):
        import logging

        settings = {}

        for logger_name in loggers:
            logger = logging.getLogger(logger_name)
            settings[logger_name] = {
                "handlers": [handler.name for handler in logger.handlers],
                "level": logger.level,
            }
            logger.info(f"Hello from {logger_name}")

        return settings

    flow_id = await orion_client.create_flow(my_flow)

    deployment_id = await orion_client.create_deployment(
        flow_id=flow_id,
        name="logger_test_deployment",
        manifest_path="file.json",
    )

    return deployment_id


def test_setup_logging_uses_default_path(tmp_path, dictConfigMock):
    with temporary_settings(
        {PREFECT_LOGGING_SETTINGS_PATH: tmp_path.joinpath("does-not-exist.yaml")}
    ):
        expected_config = load_logging_config(DEFAULT_LOGGING_SETTINGS_PATH)
        setup_logging()

    dictConfigMock.assert_called_once_with(expected_config)


def test_setup_logging_allows_repeated_calls(dictConfigMock):
    setup_logging()
    dictConfigMock.assert_called_once()
    setup_logging()
    dictConfigMock.assert_called_once()


def test_setup_logging_warns_on_repeated_calls_with_new_settings(dictConfigMock):
    setup_logging()
    dictConfigMock.assert_called_once()
    with pytest.warns(
        UserWarning, match="only be setup once per process.* will be ignored"
    ):
        with temporary_settings({PREFECT_LOGGING_LEVEL: "ERROR"}):
            setup_logging()
    dictConfigMock.assert_called_once()


def test_setup_logging_uses_settings_path_if_exists(tmp_path, dictConfigMock):
    config_file = tmp_path.joinpath("exists.yaml")
    config_file.write_text("foo: bar")

    with temporary_settings({PREFECT_LOGGING_SETTINGS_PATH: config_file}):

        setup_logging()
        expected_config = load_logging_config(tmp_path.joinpath("exists.yaml"))

    dictConfigMock.assert_called_once_with(expected_config)


def test_setup_logging_uses_env_var_overrides(tmp_path, dictConfigMock, monkeypatch):

    with temporary_settings(
        {PREFECT_LOGGING_SETTINGS_PATH: tmp_path.joinpath("does-not-exist.yaml")}
    ):
        expected_config = load_logging_config(DEFAULT_LOGGING_SETTINGS_PATH)
    env = {}

    # Test setting a value for a simple key
    env["PREFECT_LOGGING_HANDLERS_ORION_LEVEL"] = "ORION_LEVEL_VAL"
    expected_config["handlers"]["orion"]["level"] = "ORION_LEVEL_VAL"

    # Test setting a value for the root logger
    env["PREFECT_LOGGING_ROOT_LEVEL"] = "ROOT_LEVEL_VAL"
    expected_config["root"]["level"] = "ROOT_LEVEL_VAL"

    # Test setting a value where the a key contains underscores
    env["PREFECT_LOGGING_FORMATTERS_FLOW_RUNS_DATEFMT"] = "UNDERSCORE_KEY_VAL"
    expected_config["formatters"]["flow_runs"]["datefmt"] = "UNDERSCORE_KEY_VAL"

    # Test setting a value where the key contains a period
    env["PREFECT_LOGGING_LOGGERS_PREFECT_FLOW_RUNS_LEVEL"] = "FLOW_RUN_VAL"

    expected_config["loggers"]["prefect.flow_runs"]["level"] = "FLOW_RUN_VAL"

    # Test setting a value that does not exist in the yaml config and should not be
    # set in the expected_config since there is no value to override
    env["PREFECT_LOGGING_FOO"] = "IGNORED"

    for var, value in env.items():
        monkeypatch.setenv(var, value)

    with temporary_settings(
        {PREFECT_LOGGING_SETTINGS_PATH: tmp_path.joinpath("does-not-exist.yaml")}
    ):
        setup_logging()

    dictConfigMock.assert_called_once_with(expected_config)


@pytest.mark.skip(reason="Will address with other infra compatibility improvements.")
@pytest.mark.enable_orion_handler
async def test_flow_run_respects_extra_loggers(orion_client, logger_test_deployment):
    """
    Runs a flow in a subprocess to check that PREFECT_LOGGING_EXTRA_LOGGERS works as
    intended. This avoids side-effects of modifying the loggers in this test run without
    confusing mocking.
    """
    flow_run = await orion_client.create_flow_run_from_deployment(
        logger_test_deployment
    )

    assert (
        await Process(env={"PREFECT_LOGGING_EXTRA_LOGGERS": "foo"})
        .prepare_for_flow_run(flow_run)
        .run()
    )

    state = (await orion_client.read_flow_run(flow_run.id)).state
    settings = await _retrieve_result(state, orion_client)
    api_logs = await orion_client.read_logs()
    api_log_messages = [log.message for log in api_logs]

    extra_logger = logging.getLogger("prefect.extra")

    # Configures 'foo' to match 'prefect.extra'
    assert settings["foo"]["handlers"] == [
        handler.name for handler in extra_logger.handlers
    ]
    assert settings["foo"]["level"] == extra_logger.level
    assert "Hello from foo" in api_log_messages

    # Does not configure 'bar'
    assert settings["bar"]["handlers"] == []
    assert settings["bar"]["level"] == logging.NOTSET
    assert "Hello from bar" not in api_log_messages


@pytest.mark.parametrize("name", ["default", None, ""])
def test_get_logger_returns_prefect_logger_by_default(name):
    if name == "default":
        logger = get_logger()
    else:
        logger = get_logger(name)

    assert logger.name == "prefect"


def test_get_logger_returns_prefect_child_logger():
    logger = get_logger("foo")
    assert logger.name == "prefect.foo"


def test_get_logger_does_not_duplicate_prefect_prefix():
    logger = get_logger("prefect.foo")
    assert logger.name == "prefect.foo"


def test_default_level_is_applied_to_interpolated_yaml_values(dictConfigMock):
    with temporary_settings({PREFECT_LOGGING_LEVEL: "WARNING"}):
        expected_config = load_logging_config(DEFAULT_LOGGING_SETTINGS_PATH)

        assert expected_config["loggers"]["prefect"]["level"] == "WARNING"
        assert expected_config["loggers"]["prefect.extra"]["level"] == "WARNING"

        setup_logging()

    dictConfigMock.assert_called_once_with(expected_config)


@pytest.fixture
def mock_log_worker(monkeypatch):
    mock = MagicMock()
    monkeypatch.setattr("prefect.logging.handlers.OrionLogWorker", mock)
    return mock


@pytest.mark.enable_orion_handler
class TestOrionHandler:
    @pytest.fixture
    def handler(self):
        yield OrionHandler()

    @pytest.fixture
    def logger(self, handler):
        logger = logging.getLogger(__name__)
        logger.setLevel(logging.DEBUG)
        logger.addHandler(handler)
        yield logger
        logger.removeHandler(handler)

    def test_handler_instances_share_log_worker(self):
        first = OrionHandler().get_worker(prefect.context.get_settings_context())
        second = OrionHandler().get_worker(prefect.context.get_settings_context())
        assert first is second
        assert len(OrionHandler.workers) == 1

    def test_log_workers_are_cached_by_profile(self):
        a = OrionHandler().get_worker(prefect.context.get_settings_context())
        b = OrionHandler().get_worker(
            prefect.context.get_settings_context().copy(update={"name": "foo"})
        )
        assert a is not b
        assert len(OrionHandler.workers) == 2

    def test_instantiates_log_worker(self, mock_log_worker):
        OrionHandler().get_worker(prefect.context.get_settings_context())
        mock_log_worker.assert_called_once_with(prefect.context.get_settings_context())
        mock_log_worker().start.assert_called_once_with()

    def test_worker_is_not_started_until_log_is_emitted(self, mock_log_worker, logger):
        mock_log_worker().start.assert_not_called()
        logger.setLevel(logging.INFO)
        logger.debug("test-task", extra={"flow_run_id": uuid.uuid4()})
        mock_log_worker().start.assert_not_called()
        logger.info("test-task", extra={"flow_run_id": uuid.uuid4()})
        mock_log_worker().start.assert_called()

    def test_worker_is_flushed_on_handler_close(self, mock_log_worker):
        handler = OrionHandler()
        handler.get_worker(prefect.context.get_settings_context())
        handler.close()
        mock_log_worker().flush.assert_called_once()
        # The worker cannot be stopped because it is a singleton and other handler
        # instances may be using it
        mock_log_worker().stop.assert_not_called()

    @pytest.mark.flaky
    async def test_logs_can_still_be_sent_after_close(
        self, logger, handler, flow_run, orion_client
    ):
        logger.info("Test", extra={"flow_run_id": flow_run.id})  # Start the logger
        handler.close()  # Close it
        logger.info("Test", extra={"flow_run_id": flow_run.id})
        handler.flush(block=True)

        logs = await orion_client.read_logs()
        assert len(logs) == 2

    async def test_logs_cannot_be_sent_after_worker_stop(
        self, logger, handler, flow_run, orion_client, capsys
    ):
        logger.info("Test", extra={"flow_run_id": flow_run.id})
        for worker in handler.workers.values():
            worker.stop()

        # Send a log that will not be sent
        logger.info("Test", extra={"flow_run_id": flow_run.id})

        logs = await orion_client.read_logs()
        assert len(logs) == 1

        output = capsys.readouterr()
        assert (
            "RuntimeError: Logs cannot be enqueued after the Orion log worker is stopped."
            in output.err
        )

    def test_worker_is_not_stopped_if_not_set_on_handler_close(self, mock_log_worker):
        OrionHandler().close()
        mock_log_worker().stop.assert_not_called()

    def test_sends_task_run_log_to_worker(self, logger, mock_log_worker, task_run):
        with TaskRunContext.construct(task_run=task_run):
            logger.info("test-task")

        expected = LogCreate.construct(
            flow_run_id=task_run.flow_run_id,
            task_run_id=task_run.id,
            name=logger.name,
            level=logging.INFO,
            message="test-task",
        ).dict(json_compatible=True)
        expected["timestamp"] = ANY  # Tested separately

        mock_log_worker().enqueue.assert_called_once_with(expected)

    def test_sends_flow_run_log_to_worker(self, logger, mock_log_worker, flow_run):
        with FlowRunContext.construct(flow_run=flow_run):
            logger.info("test-flow")

        expected = LogCreate.construct(
            flow_run_id=flow_run.id,
            task_run_id=None,
            name=logger.name,
            level=logging.INFO,
            message="test-flow",
        ).dict(json_compatible=True)
        expected["timestamp"] = ANY  # Tested separately

        mock_log_worker().enqueue.assert_called_once_with(expected)

    @pytest.mark.parametrize("with_context", [True, False])
    def test_respects_explicit_flow_run_id(
        self, logger, mock_log_worker, flow_run, with_context
    ):
        flow_run_id = uuid.uuid4()
        context = (
            FlowRunContext.construct(flow_run=flow_run)
            if with_context
            else nullcontext()
        )
        with context:
            logger.info("test-task", extra={"flow_run_id": flow_run_id})

        expected = LogCreate.construct(
            flow_run_id=flow_run_id,
            task_run_id=None,
            name=logger.name,
            level=logging.INFO,
            message="test-task",
        ).dict(json_compatible=True)
        expected["timestamp"] = ANY  # Tested separately

        mock_log_worker().enqueue.assert_called_once_with(expected)

    @pytest.mark.parametrize("with_context", [True, False])
    def test_respects_explicit_task_run_id(
        self, logger, mock_log_worker, flow_run, with_context, task_run
    ):
        task_run_id = uuid.uuid4()
        context = (
            TaskRunContext.construct(task_run=task_run)
            if with_context
            else nullcontext()
        )
        with FlowRunContext.construct(flow_run=flow_run):
            with context:
                logger.warning("test-task", extra={"task_run_id": task_run_id})

        expected = LogCreate.construct(
            flow_run_id=flow_run.id,
            task_run_id=task_run_id,
            name=logger.name,
            level=logging.WARNING,
            message="test-task",
        ).dict(json_compatible=True)
        expected["timestamp"] = ANY  # Tested separately

        mock_log_worker().enqueue.assert_called_once_with(expected)

    def test_does_not_emit_logs_below_level(self, logger, mock_log_worker):
        logger.setLevel(logging.WARNING)
        logger.info("test-task", extra={"flow_run_id": uuid.uuid4()})
        mock_log_worker().enqueue.assert_not_called()

    def test_explicit_task_run_id_still_requires_flow_run_id(
        self, logger, mock_log_worker
    ):
        task_run_id = uuid.uuid4()
        with pytest.warns(
            UserWarning, match="attempted to send logs .* without a flow run id"
        ):
            logger.info("test-task", extra={"task_run_id": task_run_id})

        mock_log_worker().enqueue.assert_not_called()

    def test_sets_timestamp_from_record_created_time(
        self, logger, mock_log_worker, flow_run, handler
    ):
        # Capture the record
        handler.emit = MagicMock(side_effect=handler.emit)

        with FlowRunContext.construct(flow_run=flow_run):
            logger.info("test-flow")

        record = handler.emit.call_args[0][0]
        log_json = mock_log_worker().enqueue.call_args[0][0]

        assert (
            log_json["timestamp"] == pendulum.from_timestamp(record.created).isoformat()
        )

    def test_sets_timestamp_from_time_if_missing_from_recrod(
        self, logger, mock_log_worker, flow_run, handler, monkeypatch
    ):
        def drop_created_and_emit(emit, record):
            record.created = None
            return emit(record)

        handler.emit = MagicMock(
            side_effect=partial(drop_created_and_emit, handler.emit)
        )

        now = time.time()
        monkeypatch.setattr("time.time", lambda: now)

        with FlowRunContext.construct(flow_run=flow_run):
            logger.info("test-flow")

        log_json = mock_log_worker().enqueue.call_args[0][0]

        assert log_json["timestamp"] == pendulum.from_timestamp(now).isoformat()

    def test_does_not_send_logs_that_opt_out(self, logger, mock_log_worker, task_run):
        with TaskRunContext.construct(task_run=task_run):
            logger.info("test", extra={"send_to_orion": False})

        mock_log_worker().enqueue.assert_not_called()

    def test_does_not_send_logs_when_handler_is_disabled(
        self, logger, mock_log_worker, task_run
    ):
        with temporary_settings(
            updates={PREFECT_LOGGING_ORION_ENABLED: "False"},
        ):
            with TaskRunContext.construct(task_run=task_run):
                logger.info("test")

        mock_log_worker().enqueue.assert_not_called()

    def test_does_not_send_logs_outside_of_run_context(
        self, logger, mock_log_worker, capsys
    ):
        # Warns in the main process
        with pytest.warns(
            UserWarning, match="attempted to send logs .* without a flow run id"
        ):
            logger.info("test")

        mock_log_worker().enqueue.assert_not_called()

        # No stderr output
        output = capsys.readouterr()
        assert output.err == ""

    def test_missing_context_warning_refers_to_caller_lineno(
        self, logger, mock_log_worker
    ):
        from inspect import currentframe, getframeinfo

        # Warns in the main process
        with pytest.warns(
            UserWarning, match="attempted to send logs .* without a flow run id"
        ) as warnings:
            logger.info("test")
            lineno = getframeinfo(currentframe()).lineno - 1
            # The above dynamic collects the line number so that added tests do not
            # break this tests

        mock_log_worker().enqueue.assert_not_called()
        assert warnings.pop().lineno == lineno

    def test_writes_logging_errors_to_stderr(
        self, logger, mock_log_worker, capsys, monkeypatch
    ):
        monkeypatch.setattr(
            "prefect.logging.handlers.OrionHandler.prepare",
            MagicMock(side_effect=RuntimeError("Oh no!")),
        )
        # No error raised
        logger.info("test")

        mock_log_worker().enqueue.assert_not_called()

        # Error is in stderr
        output = capsys.readouterr()
        assert "RuntimeError: Oh no!" in output.err

    def test_does_not_write_error_for_logs_outside_run_context_that_opt_out(
        self, logger, mock_log_worker, capsys
    ):
        logger.info("test", extra={"send_to_orion": False})

        mock_log_worker().enqueue.assert_not_called()
        output = capsys.readouterr()
        assert (
            "RuntimeError: Attempted to send logs to Orion without a flow run id."
            not in output.err
        )

    async def test_does_not_enqueue_logs_that_are_too_big(
        self, task_run, logger, capsys, mock_log_worker
    ):
        with TaskRunContext.construct(task_run=task_run):
            with temporary_settings(updates={PREFECT_LOGGING_ORION_MAX_LOG_SIZE: "1"}):
                logger.info("test")

        mock_log_worker().enqueue.assert_not_called()
        output = capsys.readouterr()
        assert "ValueError" in output.err
        assert "is greater than the max size of 1" in output.err


class TestOrionLogWorker:
    @pytest.fixture
    def log_json(self):
        return LogCreate(
            flow_run_id=uuid.uuid4(),
            task_run_id=uuid.uuid4(),
            name="test.logger",
            level=10,
            timestamp=pendulum.now("utc"),
            message="hello",
        ).dict(json_compatible=True)

    @pytest.fixture
    def worker(self, get_worker):
        yield get_worker()

    @pytest.fixture
    def get_worker(self):
        # Ensures that a worker is stopped _before_ the test is torn down. Otherwise,
        # remaining logs could be written by a background thread after all the tests
        # finish and the database has been reset.
        worker = None

        def get_worker():
            nonlocal worker
            worker = OrionLogWorker(prefect.context.get_settings_context())
            return worker

        yield get_worker

        if worker:
            worker.stop()
        else:
            warnings.warn("`get_worker` fixture was specified but not called.")

    def test_start_is_idempotent(self, worker):
        worker._send_thread = MagicMock()
        worker.start()
        worker.start()
        worker._send_thread.start.assert_called_once()

    def test_stop_is_idempotent(self, worker):
        worker._send_thread = MagicMock()
        worker._stop_event = MagicMock()
        worker._flush_event = MagicMock()
        worker.stop()
        worker._stop_event.set.assert_not_called()
        worker._flush_event.set.assert_not_called()
        worker._send_thread.join.assert_not_called()
        worker.start()
        worker.stop()
        worker.stop()
        worker._flush_event.set.assert_called_once()
        worker._stop_event.set.assert_called_once()
        worker._send_thread.join.assert_called_once()

    def test_enqueue(self, log_json, worker):
        worker.enqueue(log_json)
        assert worker._queue.get_nowait() == log_json

    async def test_send_logs_single_record(self, log_json, orion_client, worker):
        worker.enqueue(log_json)
        await worker.send_logs()
        logs = await orion_client.read_logs()
        assert len(logs) == 1
        assert logs[0].dict(include=log_json.keys(), json_compatible=True) == log_json

    async def test_send_logs_many_records(self, log_json, orion_client, worker):
        # Use the read limit as the count since we'd need multiple read calls otherwise
        count = prefect.settings.PREFECT_ORION_API_DEFAULT_LIMIT.value()
        log_json.pop("message")

        for i in range(count):
            new_log = log_json.copy()
            new_log["message"] = str(i)
            worker.enqueue(new_log)
        await worker.send_logs()

        logs = await orion_client.read_logs()
        assert len(logs) == count
        for log in logs:
            assert (
                log.dict(
                    include=log_json.keys(), exclude={"message"}, json_compatible=True
                )
                == log_json
            )
        assert len(set(log.message for log in logs)) == count, "Each log is unique"

    async def test_send_logs_retries_on_next_call_on_exception(
        self, log_json, orion_client, monkeypatch, capsys, worker
    ):
        create_logs = orion_client.create_logs
        monkeypatch.setattr(
            "prefect.client.OrionClient.create_logs",
            MagicMock(side_effect=ValueError("Test")),
        )

        worker.enqueue(log_json)
        await worker.send_logs()

        # Log moved from queue to pending logs
        assert worker._pending_logs == [log_json]
        with pytest.raises(queue.Empty):
            worker._queue.get_nowait()

        # Restore client
        monkeypatch.setattr(
            "prefect.client.OrionClient.create_logs",
            create_logs,
        )
        await worker.send_logs()

        logs = await orion_client.read_logs()
        assert len(logs) == 1

    @pytest.mark.parametrize("exiting", [True, False])
    async def test_send_logs_writes_exceptions_to_stderr(
        self, log_json, capsys, monkeypatch, exiting, worker
    ):
        monkeypatch.setattr(
            "prefect.client.OrionClient.create_logs",
            MagicMock(side_effect=ValueError("Test")),
        )

        worker.enqueue(log_json)
        await worker.send_logs(exiting=exiting)

        err = capsys.readouterr().err
        assert "--- Orion logging error ---" in err
        assert "ValueError: Test" in err
        if not exiting:
            assert "will attempt to send these logs again" in err
        else:
            assert "log worker is stopping and these logs will not be sent" in err

    async def test_send_logs_batches_by_size(self, log_json, monkeypatch, get_worker):
        test_log_size = sys.getsizeof(log_json)
        mock_create_logs = AsyncMock()
        monkeypatch.setattr("prefect.client.OrionClient.create_logs", mock_create_logs)

        with temporary_settings(
            updates={
                PREFECT_LOGGING_ORION_BATCH_SIZE: test_log_size + 1,
                PREFECT_LOGGING_ORION_MAX_LOG_SIZE: test_log_size,
            }
        ):
            worker = get_worker()
            worker.enqueue(log_json)
            worker.enqueue(log_json)
            worker.enqueue(log_json)
            await worker.send_logs()

        assert mock_create_logs.call_count == 3

    @pytest.mark.flaky(max_runs=3)
    async def test_logs_are_sent_when_started(
        self, log_json, orion_client, get_worker, monkeypatch
    ):
        event = threading.Event()
        unpatched_create_logs = orion_client.create_logs

        async def create_logs(self, *args, **kwargs):
            result = await unpatched_create_logs(*args, **kwargs)
            event.set()
            return result

        monkeypatch.setattr("prefect.client.OrionClient.create_logs", create_logs)

        with temporary_settings(
            updates={PREFECT_LOGGING_ORION_BATCH_INTERVAL: "0.001"}
        ):
            worker = get_worker()
            worker.enqueue(log_json)
            worker.start()
            worker.enqueue(log_json)

        # We want to ensure logs are written without the thread being joined
        await asyncio.sleep(0.01)
        event.wait()
        logs = await orion_client.read_logs()
        # TODO: CI failures sometimes find one log here instead of two.
        assert len(logs) == 2

    def test_batch_interval_is_respected(self, get_worker):

        with temporary_settings(updates={PREFECT_LOGGING_ORION_BATCH_INTERVAL: "5"}):
            worker = get_worker()
            worker._flush_event = MagicMock(return_val=False)
            worker.start()

            # Wait for the a loop to complete
            worker._send_logs_finished_event.wait(1)

        worker._flush_event.wait.assert_called_with(5)

    def test_flush_event_is_cleared(self, get_worker):
        with temporary_settings(updates={PREFECT_LOGGING_ORION_BATCH_INTERVAL: "5"}):
            worker = get_worker()
            worker._flush_event = MagicMock(return_val=False)
            worker.start()
            worker.flush(block=True)

        worker._flush_event.wait.assert_called_with(5)
        worker._flush_event.clear.assert_called()

    async def test_logs_are_sent_immediately_when_stopped(
        self, log_json, orion_client, get_worker
    ):
        # Set a long interval
        start_time = time.time()
        with temporary_settings(updates={PREFECT_LOGGING_ORION_BATCH_INTERVAL: "10"}):
            worker = get_worker()
            worker.enqueue(log_json)
            worker.start()
            worker.enqueue(log_json)
            worker.stop()
        end_time = time.time()

        assert (
            end_time - start_time
        ) < 5  # An arbitary time less than the 10s interval

        logs = await orion_client.read_logs()
        assert len(logs) == 2

    async def test_raises_on_enqueue_after_stop(self, worker, log_json):
        worker.start()
        worker.stop()
        with pytest.raises(
            RuntimeError, match="Logs cannot be enqueued after .* is stopped"
        ):
            worker.enqueue(log_json)

    async def test_raises_on_start_after_stop(self, worker, log_json):
        worker.start()
        worker.stop()
        with pytest.raises(RuntimeError, match="cannot be started after stopping"):
            worker.start()

    async def test_logs_are_sent_immediately_when_flushed(
        self, log_json, orion_client, get_worker
    ):
        # Set a long interval
        start_time = time.time()
        with temporary_settings(updates={PREFECT_LOGGING_ORION_BATCH_INTERVAL: "10"}):
            worker = get_worker()
            worker.enqueue(log_json)
            worker.start()
            worker.enqueue(log_json)
            worker.flush(block=True)
        end_time = time.time()

        assert (
            end_time - start_time
        ) < 5  # An arbitary time less than the 10s interval

        logs = await orion_client.read_logs()
        assert len(logs) == 2

    async def test_logs_can_be_flushed_repeatedly(
        self, log_json, orion_client, get_worker
    ):
        # Set a long interval
        start_time = time.time()
        with temporary_settings(updates={PREFECT_LOGGING_ORION_BATCH_INTERVAL: "10"}):
            worker = get_worker()
            worker.enqueue(log_json)
            worker.start()
            worker.enqueue(log_json)
            worker.flush()
            worker.flush()
            worker.enqueue(log_json)
            worker.flush(block=True)
        end_time = time.time()

        assert (
            end_time - start_time
        ) < 5  # An arbitary time less than the 10s interval

        logs = await orion_client.read_logs()
        assert len(logs) == 3


def test_flow_run_logger(flow_run):
    logger = flow_run_logger(flow_run)
    assert logger.name == "prefect.flow_runs"
    assert logger.extra == {
        "flow_run_name": flow_run.name,
        "flow_run_id": str(flow_run.id),
        "flow_name": "<unknown>",
    }


def test_flow_run_logger_with_flow(flow_run):
    @flow(name="foo")
    def test_flow():
        pass

    logger = flow_run_logger(flow_run, test_flow)
    assert logger.extra["flow_name"] == "foo"


def test_flow_run_logger_with_kwargs(flow_run):
    logger = flow_run_logger(flow_run, foo="test", flow_run_name="bar")
    assert logger.extra["foo"] == "test"
    assert logger.extra["flow_run_name"] == "bar"


def test_task_run_logger(task_run):
    logger = task_run_logger(task_run)
    assert logger.name == "prefect.task_runs"
    assert logger.extra == {
        "task_run_name": task_run.name,
        "task_run_id": str(task_run.id),
        "flow_run_id": str(task_run.flow_run_id),
        "flow_run_name": "<unknown>",
        "flow_name": "<unknown>",
        "task_name": "<unknown>",
    }


def test_task_run_logger_with_task(task_run):
    @task(name="task_run_logger_with_task")
    def test_task():
        pass

    logger = task_run_logger(task_run, test_task)
    assert logger.extra["task_name"] == "task_run_logger_with_task"


def test_task_run_logger_with_flow_run(task_run, flow_run):
    logger = task_run_logger(task_run, flow_run=flow_run)
    assert logger.extra["flow_run_id"] == str(task_run.flow_run_id)
    assert logger.extra["flow_run_name"] == flow_run.name


def test_task_run_logger_with_flow(task_run):
    @flow(name="foo")
    def test_flow():
        pass

    logger = task_run_logger(task_run, flow=test_flow)
    assert logger.extra["flow_name"] == "foo"


def test_task_run_logger_with_kwargs(task_run):
    logger = task_run_logger(task_run, foo="test", task_run_name="bar")
    assert logger.extra["foo"] == "test"
    assert logger.extra["task_run_name"] == "bar"


def test_run_logger_fails_outside_context():
    with pytest.raises(MissingContextError, match="no active flow or task run context"):
        get_run_logger()


async def test_run_logger_with_explicit_context_of_invalid_type():
    with pytest.raises(TypeError, match="Received unexpected type 'str' for context."):
        get_run_logger("my man!")


async def test_run_logger_with_explicit_context(
    orion_client, flow_run, local_filesystem
):
    @task
    def foo():
        pass

    task_run = await orion_client.create_task_run(foo, flow_run.id, dynamic_key="")
    context = TaskRunContext.construct(
        task=foo,
        task_run=task_run,
        client=orion_client,
    )

    logger = get_run_logger(context)

    assert logger.name == "prefect.task_runs"
    assert logger.extra == {
        "task_name": foo.name,
        "task_run_id": str(task_run.id),
        "task_run_name": task_run.name,
        "flow_run_id": str(flow_run.id),
        "flow_name": "<unknown>",
        "flow_run_name": "<unknown>",
    }


async def test_run_logger_with_explicit_context_overrides_existing(
    orion_client, flow_run, local_filesystem
):
    @task
    def foo():
        pass

    @task
    def bar():
        pass

    task_run = await orion_client.create_task_run(foo, flow_run.id, dynamic_key="")
    # Use `bar` instead of `foo` in context
    context = TaskRunContext.construct(
        task=bar,
        task_run=task_run,
        client=orion_client,
    )

    logger = get_run_logger(context)
    assert logger.extra["task_name"] == bar.name


async def test_run_logger_in_flow(orion_client):
    @flow
    def test_flow():
        return get_run_logger()

    state = test_flow._run()
    flow_run = await orion_client.read_flow_run(state.state_details.flow_run_id)
    logger = await state.result()
    assert logger.name == "prefect.flow_runs"
    assert logger.extra == {
        "flow_name": test_flow.name,
        "flow_run_id": str(flow_run.id),
        "flow_run_name": flow_run.name,
    }


async def test_run_logger_extra_data(orion_client):
    @flow
    def test_flow():
        return get_run_logger(foo="test", flow_name="bar")

    state = test_flow._run()
    flow_run = await orion_client.read_flow_run(state.state_details.flow_run_id)
    logger = await state.result()
    assert logger.name == "prefect.flow_runs"
    assert logger.extra == {
        "flow_name": "bar",
        "foo": "test",
        "flow_run_id": str(flow_run.id),
        "flow_run_name": flow_run.name,
    }


async def test_run_logger_in_nested_flow(orion_client):
    @flow
    def child_flow():
        return get_run_logger()

    @flow
    def test_flow():
        return child_flow._run()

    child_state = await test_flow._run().result()
    flow_run = await orion_client.read_flow_run(child_state.state_details.flow_run_id)
    logger = await child_state.result()
    assert logger.name == "prefect.flow_runs"
    assert logger.extra == {
        "flow_name": child_flow.name,
        "flow_run_id": str(flow_run.id),
        "flow_run_name": flow_run.name,
    }


async def test_run_logger_in_task(orion_client):
    @task
    def test_task():
        return get_run_logger()

    @flow
    def test_flow():
        return test_task._run()

    flow_state = test_flow._run()
    flow_run = await orion_client.read_flow_run(flow_state.state_details.flow_run_id)
    task_state = await flow_state.result()
    task_run = await orion_client.read_task_run(task_state.state_details.task_run_id)
    logger = await task_state.result()
    assert logger.name == "prefect.task_runs"
    assert logger.extra == {
        "task_name": test_task.name,
        "task_run_id": str(task_run.id),
        "task_run_name": task_run.name,
        "flow_name": test_flow.name,
        "flow_run_id": str(flow_run.id),
        "flow_run_name": flow_run.name,
    }


<<<<<<< HEAD
class TestPrefectConsoleHandler:
    @pytest.fixture
    def handler(self):
        yield PrefectConsoleHandler()

    @pytest.fixture
    def logger(self, handler):
        logger = logging.getLogger(__name__)
        logger.setLevel(logging.DEBUG)
        logger.addHandler(handler)
        yield logger
        logger.removeHandler(handler)

    def test_init_defaults(self):
        handler = PrefectConsoleHandler()
        console = handler.console
        assert isinstance(console, Console)
        assert isinstance(console.highlighter, PrefectConsoleHighlighter)
        assert console._theme_stack._entries == [{}]  # inherit=False
        assert handler.level == logging.NOTSET

    def test_init_styled_console_disabled(self):
        with temporary_settings({PREFECT_LOGGING_COLORS: False}):
            handler = PrefectConsoleHandler()
            console = handler.console
            assert isinstance(console, Console)
            assert isinstance(console.highlighter, NullHighlighter)
            assert console._theme_stack._entries == [{}]
            assert handler.level == logging.NOTSET

    def test_init_custom_console(self):
        custom_console = Console(style={"info": "dim green"})
        handler = PrefectConsoleHandler(console=custom_console)
        console = handler.console
        assert isinstance(console, Console)
        assert isinstance(console.highlighter, ReprHighlighter)
        assert console.style == {"info": "dim green"}
        assert handler.level == logging.NOTSET

    def test_init_override_kwargs(self):
        handler = PrefectConsoleHandler(
            highlighter=ReprHighlighter, styles={"number": "red"}, level=logging.DEBUG
        )
        console = handler.console
        assert isinstance(console, Console)
        assert isinstance(console.highlighter, ReprHighlighter)
        assert console._theme_stack._entries == [
            {"number": Style(color=Color("red", ColorType.STANDARD, number=1))}
        ]
        assert handler.level == logging.DEBUG


@pytest.fixture
def flow_run_caplog(caplog):
    """
    Capture logging from flow runs to ensure messages are correct.
    """
    logger = logging.getLogger("prefect.flow_runs")
    logger.propagate = True

    try:
        yield caplog
    finally:
        logger.propagate = False


def test_log_in_flow(flow_run_caplog):
    msg = "10:21:34.114 | INFO    | Flow run 'polite-jackal' - Finished in state Completed()"

    @flow
    def test_flow():
        logger = get_run_logger()
        logger.warning(msg)

    test_flow()
    for record in flow_run_caplog.records:
        if record.msg == msg:
            assert record.levelno == logging.WARNING
            break
    else:
        raise AssertionError(f"{msg} was not found in records")


@pytest.fixture
def task_run_caplog(caplog):
    """
    Capture logging from task runs to ensure messages are correct.
    """
    logger = logging.getLogger("prefect.task_runs")
    logger.propagate = True

    try:
        yield caplog
    finally:
        logger.propagate = False


def test_log_in_task(task_run_caplog):
    msg = "10:21:34.114 | INFO    | Flow run 'polite-jackal' - Finished in state Completed()"

    @task
    def test_task():
        logger = get_run_logger()
        logger.warning(msg)

    @flow
    def test_flow():
        test_task()

    test_flow()
    for record in task_run_caplog.records:
        if record.msg == msg:
            assert record.levelno == logging.WARNING
            break
    else:
        raise AssertionError(f"{msg} was not found in records")
=======
def test_without_disable_logger(caplog):
    """
    Sanity test to double check whether caplog actually works
    so can be more confident in the asserts in test_disable_logger.
    """
    logger = logging.getLogger("griffe.agents.nodes")

    def function_with_logging(logger):
        assert not logger.disabled
        logger.critical("it's enabled!")
        return 42

    function_with_logging(logger)
    assert not logger.disabled
    assert caplog.record_tuples == [("griffe.agents.nodes", 50, "it's enabled!")]


def test_disable_logger(caplog):
    logger = logging.getLogger("griffe.agents.nodes")

    def function_with_logging(logger):
        logger.critical("I know this is critical, but it's disabled!")
        return 42

    with disable_logger(logger.name):
        assert logger.disabled
        function_with_logging(logger)

    assert not logger.disabled
    assert caplog.record_tuples == []
>>>>>>> 3bfbbe97


def test_disable_run_logger(caplog):
    @task
    def task_with_run_logger():
        logger = get_run_logger()
        logger.critical("wont show")
        return 42

    flow_run_logger = get_logger("prefect.flow_run")
    task_run_logger = get_logger("prefect.task_run")
    task_run_logger.disabled = True

    with disable_run_logger():
        num = task_with_run_logger.fn()
        assert num == 42
        assert flow_run_logger.disabled
        assert task_run_logger.disabled

    assert not flow_run_logger.disabled
    assert task_run_logger.disabled  # was already disabled beforehand
    assert caplog.record_tuples == [("null", logging.CRITICAL, "wont show")]<|MERGE_RESOLUTION|>--- conflicted
+++ resolved
@@ -1052,7 +1052,6 @@
     }
 
 
-<<<<<<< HEAD
 class TestPrefectConsoleHandler:
     @pytest.fixture
     def handler(self):
@@ -1169,7 +1168,8 @@
             break
     else:
         raise AssertionError(f"{msg} was not found in records")
-=======
+
+
 def test_without_disable_logger(caplog):
     """
     Sanity test to double check whether caplog actually works
@@ -1200,7 +1200,6 @@
 
     assert not logger.disabled
     assert caplog.record_tuples == []
->>>>>>> 3bfbbe97
 
 
 def test_disable_run_logger(caplog):
