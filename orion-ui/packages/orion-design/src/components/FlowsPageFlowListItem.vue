<template>
  <ListItem class="flows-page-flow-list-item">
    <div class="flows-page-flow-list-item__name">
      <BreadCrumbs :crumbs="crumbs" tag="h2" />
    </div>

    <div class="flows-page-flow-list-item__details">
      <m-tag icon="pi-map-pin-line" flat>
        {{ deploymentsCount.toLocaleString() }}
        {{ toPluralString('Deployment', deploymentsCount) }}
      </m-tag>
      <m-tags class="flows-page-flow-list-item__tags" :tags="flow.tags" />
    </div>
    <slot name="flow-filters">
      <FlowRecentRunsFilterButton class="flows-page-flow-list-item__recent" :flow="flow" />
    </slot>
  </ListItem>
</template>

<script lang="ts" setup>
  import { useSubscription } from '@prefecthq/vue-compositions'
<<<<<<< HEAD
  import { computed, inject } from 'vue'
=======
  import { subWeeks, startOfToday } from 'date-fns'
  import { computed, inject as vueInject } from 'vue'
>>>>>>> bc3f78f3
  import BreadCrumbs from '@/components/BreadCrumbs.vue'
  import DeploymentPanel from '@/components/DeploymentPanel.vue'
  import FlowPanel from '@/components/FlowPanel.vue'
  import FlowRecentRunsFilterButton from '@/components/FlowRecentRunsFilterButton.vue'
  import ListItem from '@/components/ListItem.vue'
  import { Crumb } from '@/models/Crumb'
  import { Deployment } from '@/models/Deployment'
  import { Flow } from '@/models/Flow'
  import { workspaceDashboardKey } from '@/router/routes'
  import { deploymentsApiKey } from '@/services/DeploymentsApi'
  import { UnionFilters } from '@/services/Filter'
<<<<<<< HEAD
=======
  import { flowRunsApiKey } from '@/services/FlowRunsApi'
  import { Filter } from '@/types/filters'
  import { inject } from '@/utilities/inject'
>>>>>>> bc3f78f3
  import { showPanel } from '@/utilities/panels'
  import { toPluralString } from '@/utilities/strings'
  import { deploymentsListSubscriptionKey, flowsListSubscriptionKey } from '@/utilities/subscriptions'

  const props = defineProps<{ flow: Flow }>()

  const route = inject(workspaceDashboardKey)

  const crumbs: Crumb[] = [{ text: props.flow.name, action: openFlowPanel }]

  const countFilter = computed<UnionFilters>(() => ({
    flows: {
      id: {
        any_: [props.flow.id],
      },
    },
  }))

<<<<<<< HEAD
  const deploymentsCountSubscription = useSubscription(injectedServices.getDeploymentsCount, [countFilter])
=======
  const recentFlowRunsCountFilter = computed<UnionFilters>(() => ({
    ...countFilter.value,
    flow_runs: {
      expected_start_time: {
        after_: subWeeks(startOfToday(), 1).toISOString(),
      },
    },
  }))

  const flowRunsApi = inject(flowRunsApiKey)
  const deploymentsApi = inject(deploymentsApiKey)
  const recentFlowRunsCountSubscription = useSubscription(flowRunsApi.getFlowRunsCount, [recentFlowRunsCountFilter])
  const recentFlowRunsCount = computed(() => recentFlowRunsCountSubscription.response ?? 0)

  const deploymentsCountSubscription = useSubscription(deploymentsApi.getDeploymentsCount, [countFilter])
>>>>>>> bc3f78f3
  const deploymentsCount = computed(() => deploymentsCountSubscription.response ?? 0)

  const flowsListSubscription = vueInject(flowsListSubscriptionKey)
  const deploymentsListSubscription = vueInject(deploymentsListSubscriptionKey)

  function openFlowPanel(): void {
    showPanel(FlowPanel, {
      flow: props.flow,
      dashboardRoute: route,
      openDeploymentPanel,
      deploymentsApi,
      flowRunsApi,
    })
  }

  function openDeploymentPanel(deployment: Deployment): void {
    showPanel(DeploymentPanel, {
      deployment,
      dashboardRoute: route,
      deploymentsApi,
      flowRunsApi,
      flowsListSubscription,
      deploymentsListSubscription,
    })
  }
</script>

<style lang="scss">
@use 'sass:map';

.flows-page-flow-list-item {
  text-align: left;
  display: grid;
  gap: var(--m-1);
  align-items: center;
  grid-template-areas: 'name'
                       'recent'
                       'details';

  @media only screen and (min-width: map.get($breakpoints, 'xs')) {
    grid-template-columns: 1fr 130px;
    grid-template-areas: 'name    recent'
                         'details recent';
  }
}

.flows-page-flow-list-item__name {
  grid-area: name;
  overflow: hidden;
  text-overflow: ellipsis;
  white-space: nowrap;
}

.flows-page-flow-list-item__recent {
  grid-area: recent;

  @media only screen and (min-width: map.get($breakpoints, 'xs')) {
    justify-self: end;
  }
}

.flows-page-flow-list-item__details {
  display: grid;
  grid-template-columns: 120px 1fr;
  gap: var(--m-1);
  grid-area: details;
}

.flows-page-flow-list-item__tags {
  overflow: hidden;
}
</style><|MERGE_RESOLUTION|>--- conflicted
+++ resolved
@@ -11,6 +11,7 @@
       </m-tag>
       <m-tags class="flows-page-flow-list-item__tags" :tags="flow.tags" />
     </div>
+
     <slot name="flow-filters">
       <FlowRecentRunsFilterButton class="flows-page-flow-list-item__recent" :flow="flow" />
     </slot>
@@ -19,12 +20,7 @@
 
 <script lang="ts" setup>
   import { useSubscription } from '@prefecthq/vue-compositions'
-<<<<<<< HEAD
-  import { computed, inject } from 'vue'
-=======
-  import { subWeeks, startOfToday } from 'date-fns'
   import { computed, inject as vueInject } from 'vue'
->>>>>>> bc3f78f3
   import BreadCrumbs from '@/components/BreadCrumbs.vue'
   import DeploymentPanel from '@/components/DeploymentPanel.vue'
   import FlowPanel from '@/components/FlowPanel.vue'
@@ -36,12 +32,8 @@
   import { workspaceDashboardKey } from '@/router/routes'
   import { deploymentsApiKey } from '@/services/DeploymentsApi'
   import { UnionFilters } from '@/services/Filter'
-<<<<<<< HEAD
-=======
   import { flowRunsApiKey } from '@/services/FlowRunsApi'
-  import { Filter } from '@/types/filters'
   import { inject } from '@/utilities/inject'
->>>>>>> bc3f78f3
   import { showPanel } from '@/utilities/panels'
   import { toPluralString } from '@/utilities/strings'
   import { deploymentsListSubscriptionKey, flowsListSubscriptionKey } from '@/utilities/subscriptions'
@@ -52,6 +44,7 @@
 
   const crumbs: Crumb[] = [{ text: props.flow.name, action: openFlowPanel }]
 
+
   const countFilter = computed<UnionFilters>(() => ({
     flows: {
       id: {
@@ -60,25 +53,11 @@
     },
   }))
 
-<<<<<<< HEAD
-  const deploymentsCountSubscription = useSubscription(injectedServices.getDeploymentsCount, [countFilter])
-=======
-  const recentFlowRunsCountFilter = computed<UnionFilters>(() => ({
-    ...countFilter.value,
-    flow_runs: {
-      expected_start_time: {
-        after_: subWeeks(startOfToday(), 1).toISOString(),
-      },
-    },
-  }))
 
   const flowRunsApi = inject(flowRunsApiKey)
   const deploymentsApi = inject(deploymentsApiKey)
-  const recentFlowRunsCountSubscription = useSubscription(flowRunsApi.getFlowRunsCount, [recentFlowRunsCountFilter])
-  const recentFlowRunsCount = computed(() => recentFlowRunsCountSubscription.response ?? 0)
 
   const deploymentsCountSubscription = useSubscription(deploymentsApi.getDeploymentsCount, [countFilter])
->>>>>>> bc3f78f3
   const deploymentsCount = computed(() => deploymentsCountSubscription.response ?? 0)
 
   const flowsListSubscription = vueInject(flowsListSubscriptionKey)
@@ -132,6 +111,13 @@
   white-space: nowrap;
 }
 
+.flows-page-flow-list-item__details {
+  display: grid;
+  grid-template-columns: 120px 1fr;
+  gap: var(--m-1);
+  grid-area: details;
+}
+
 .flows-page-flow-list-item__recent {
   grid-area: recent;
 
@@ -140,13 +126,6 @@
   }
 }
 
-.flows-page-flow-list-item__details {
-  display: grid;
-  grid-template-columns: 120px 1fr;
-  gap: var(--m-1);
-  grid-area: details;
-}
-
 .flows-page-flow-list-item__tags {
   overflow: hidden;
 }
