--- conflicted
+++ resolved
@@ -21,14 +21,9 @@
   ObjectStringFilter,
   ObjectDateFilter,
   ObjectStateFilter,
-<<<<<<< HEAD
-  ObjectTagFilter
-} from '@/types/filters'
-=======
   ObjectTagFilter,
   FilterOperation
-} from '../types/filters'
->>>>>>> 7d80f98e
+} from '@/types/filters'
 
 export function isFilter(filter: Partial<Filter>): filter is Filter {
   return filter.object !== undefined
